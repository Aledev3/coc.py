--- conflicted
+++ resolved
@@ -37,15 +37,10 @@
 
 LOG = logging.getLogger(__name__)
 
-<<<<<<< HEAD
 TAG_VALIDATOR = re.compile(
     r"(?P<tag>^\s*#?[PYLQGRJCUV0289]+\s*$)|(?P<location>\d{1,10})"
 )
 TAG_NAMES = {"location", "tag"}
-=======
-tag_validator = re.compile(r"(?P<tag>^\s*#?[PYLQGRJCUV0289]+\s*$)|(?P<location>\d{1,10})")
-tag_names = {'location', 'tag'}
->>>>>>> 77edd7b5
 
 CacheConfig = namedtuple(
     "CacheConfig", ("max_size", "ttl")
@@ -579,21 +574,14 @@
             cache = class_instance.cache
 
             key = find_key(args, kwargs)
-<<<<<<< HEAD
             use_cache = kwargs.pop("cache", False)
             fetch = kwargs.pop("fetch", True)
             update_cache = kwargs.pop("update_cache", True)
 
-            # todo: clean this up
-=======
-            use_cache = kwargs.pop('cache', True)
-            fetch = kwargs.pop('fetch', True)
-            update_cache = kwargs.pop('update_cache', True)
-
             if custom_isinstance(class_instance, __name__, 'EventsClient'):  # workaround to stop recursion imports.
                 update_cache = False  # we never want to automatically update cache for EventsClient.
 
->>>>>>> 77edd7b5
+            # todo: clean this up
             if not key:
                 return await func(*args, **kwargs)
 
