# -*- coding: utf-8 -*-

"""
MIT License

Copyright (c) 2019 mathsman5133

Permission is hereby granted, free of charge, to any person obtaining a copy
of this software and associated documentation files (the "Software"), to deal
in the Software without restriction, including without limitation the rights
to use, copy, modify, merge, publish, distribute, sublicense, and/or sell
copies of the Software, and to permit persons to whom the Software is
furnished to do so, subject to the following conditions:

The above copyright notice and this permission notice shall be included in all
copies or substantial portions of the Software.

THE SOFTWARE IS PROVIDED "AS IS", WITHOUT WARRANTY OF ANY KIND, EXPRESS OR
IMPLIED, INCLUDING BUT NOT LIMITED TO THE WARRANTIES OF MERCHANTABILITY,
FITNESS FOR A PARTICULAR PURPOSE AND NONINFRINGEMENT. IN NO EVENT SHALL THE
AUTHORS OR COPYRIGHT HOLDERS BE LIABLE FOR ANY CLAIM, DAMAGES OR OTHER
LIABILITY, WHETHER IN AN ACTION OF CONTRACT, TORT OR OTHERWISE, ARISING FROM,
OUT OF OR IN CONNECTION WITH THE SOFTWARE OR THE USE OR OTHER DEALINGS IN THE
SOFTWARE.

"""

import asyncio
import logging
import traceback

from collections.abc import Iterable
from typing import Union

from .cache import events_cache
from .client import Client
from .errors import Forbidden
from .utils import get

LOG = logging.getLogger(__name__)


class EventsClient(Client):
    # pylint: disable=missing-docstring
    __doc__ = Client.__doc__

    def __init__(self, **options):
        super().__init__(**options)
        self._war_retry_interval = None  # set in _setup()
        self._player_retry_interval = None  # set in _setup()
        self._clan_retry_interval = None  # set in _setup()
        self._setup()

    def _setup(self):
        self._clan_updates = []
        self._player_updates = []
        self._war_updates = []

        self._active_state_tasks = {}

        self._clan_retry_interval = 600
        self._player_retry_interval = 600
        self._war_retry_interval = 600

        self._clan_update_event = asyncio.Event(loop=self.loop)
        self._war_update_event = asyncio.Event(loop=self.loop)
        self._player_update_event = asyncio.Event(loop=self.loop)

        self._updater_tasks = {}

        self.extra_events = {}

        self._updater_tasks["clan"] = self.loop.create_task(self._clan_updater())
        self._updater_tasks["war"] = self.loop.create_task(self._war_updater())
        self._updater_tasks["player"] = self.loop.create_task(self._player_updater())
        for task in self._updater_tasks.values():
            task.add_done_callback(self._task_callback_check)

    def close(self):
        """Closes the client and all running tasks.
        """
        tasks = {t for t in asyncio.Task.all_tasks(loop=self.loop) if not t.done()}
        if not tasks:
            return
        for task in tasks:
            task.cancel()
        super().close()

    @events_cache()
    def dispatch(self, event_name: str, *args, **kwargs):
        super().dispatch(event_name, *args, **kwargs)
        for event in self.extra_events.get(event_name, []):
            asyncio.ensure_future(
                self._run_event(event_name, event, *args, **kwargs), loop=self.loop
            )

    def event(self, function_, name=None):
        """A decorator or regular function that registers an event.

        The function **must** be a coroutine.

        Parameters
        ------------
        function_ : function
            The function to be registered (not needed if used with a decorator)
        name : str
            The name of the function to be registered. Defaults to the function name.

        Example
        --------

        .. code-block:: python3

            @client.event
            async def on_player_update(old_player, new_player):
                print('{} has updated their profile!'.format(old_player))

        Returns
        --------
        function : The function registered
        """
        if not asyncio.iscoroutinefunction(function_):
            raise TypeError(
                "event {} must be a coroutine function".format(function_.__name__)
            )

        name = name or function_.__name__

        if name == "on_event_error":
            setattr(self, name, function_)
            return function_

        if name in self.extra_events:
            self.extra_events[name].append(function_)
        else:
            self.extra_events[name] = [function_]

        LOG.info("Successfully registered %s event", name)
        return function_

    def add_events(self, *functions, function_dicts: dict = None):
        """Provides an alternative method to adding events.

        You can either provide functions as named args or as a dict of {name: function...} values.

        Example
        --------

        .. code-block:: python3

            client.add_events(on_member_update, on_clan_update, on_war_attack)
            # or, using a dict:
            client.add_events(function_dicts={'on_member_update': on_update,
                                              'on_clan_update': on_update_2
                                              }
                             )

        Parameters
        -----------
        functions : function
            Named args of functions to register. The name of event is dictated by function name.
        function_dicts : dict
            Dictionary of ``{'event_name': function}`` values.
        """
        for function_ in functions:
            self.event(function_)
        if function_dicts:
            for name, function_ in function_dicts.items():
                self.event(function_, name=name)

    def remove_events(self, *functions, function_dicts: dict = None):
        """Removes registered events from the client.

        Similar to :meth:`coc.add_events`, you can pass in functions as named args,
        or a list of {name: function...} values.

        Example
        --------

        .. code-block:: python3

            client.remove_events(on_member_update, on_clan_update, on_war_attack)
            # or, using a dict:
            client.remove_events(function_dicts={'on_member_update': on_update,
                                                 'on_clan_update': on_update_2
                                                }
                                )

        Parameters
        -----------
        functions : function
            Named args of functions to register. The name of event is dictated by function name.
        function_dicts : dict
            Dictionary of ``{'event_name': function}`` values.
        """
        for function_ in functions:
            try:
                self.extra_events.get(function_.__name__, []).remove(function_)
            except ValueError:
                continue
        if function_dicts:
            for name, function_ in function_dicts.items():
                try:
                    self.extra_events.get(name, []).remove(function_)
                except ValueError:
                    continue

    def run_forever(self):
        """A blocking call which runs the loop and script.

        This is useful if you have no other clients to deal
        with and just wish to run the script and receive updates indefinately.

        Roughly equivilant to:

        .. code-block:: python3

            try:
                client.loop.run_forever()
            except KeyboardInterrupt:
                client.close()
            finally:
                client.loop.close()

        """
        try:
            self.loop.run_forever()
        except KeyboardInterrupt:
            LOG.info("Terminating bot and event loop.")
            self.close()

    async def _run_event(self, event_name, coro, *args, **kwargs):
        # pylint: disable=broad-except
        try:
            await coro(*args, **kwargs)
        except asyncio.CancelledError:
            pass
        except (Exception, BaseException) as exception:
            try:
                await self.on_event_error(event_name, exception, *args, **kwargs)
            except asyncio.CancelledError:
                pass

    async def on_event_error(self, event_name, exception, *args, **kwargs):
        """Event called when an event fails.

        By default this will print the traceback
        This can be overridden by either using @client.event or through subclassing EventsClient.

        Example
        --------

        .. code-block:: python3

            @client.event
            async def on_event_error(event_name, exception, *args, **kwargs):
                print('Ignoring exception in {}'.format(event_name))

            class Client(events.EventClient):
                async def on_event_error(event_name, exception, *args, **kwargs):
                    print('Ignoring exception in {}'.format(event_name))

        """
        # pylint: disable=unused-argument
        print("Ignoring exception in {}".format(event_name))
        traceback.print_exc()

    def add_clan_update(self, tags: Union[Iterable, str], retry_interval=600):
        """Subscribe clan tags to events.

        Parameters
        ------------
        tags : Union[:class:`collections.Iterable`, str]
            The clan tags to add. Could be an Iterable of tags or just a string tag.
        retry_interval : int
            In seconds, how often the client 'checks' for updates. Defaults to 600 (10min)
        """
        # pylint: disable=protected-access
        if isinstance(tags, str):
            if tags not in self._clan_updates:
                self._clan_updates.append(tags)
        else:
            self._clan_updates.extend(
                n for n in tags if n not in set(self._clan_updates)
            )

        if retry_interval < 0:
            raise ValueError("retry_interval must be greater than 0 seconds")

        self._clan_retry_interval = retry_interval
        self.start_updates("clan")

    def add_war_update(self, tags: Union[Iterable, str], retry_interval=600):
        """Subscribe clan tags to war events.

        Parameters
        ------------
        tags : Union[:class:`collections.Iterable`, str]
            The clan tags to add. Could be an Iterable of tags or just a string tag.
        retry_interval : int
            In seconds, how often the client 'checks' for updates. Defaults to 600 (10min)
        """
        if isinstance(tags, str):
            if tags not in self._war_updates:
                self._war_updates.append(tags)
        else:
            self._war_updates.extend(n for n in tags if n not in set(self._war_updates))

        if retry_interval < 0:
            raise ValueError("retry_interval must be greater than 0 seconds")

        self._war_retry_interval = retry_interval
        self.start_updates("war")

    def add_player_update(self, tags: Union[Iterable, str], retry_interval=600):
        """Subscribe player tags to player update events.

        Parameters
        ------------
        tags : :class:`collections.Iterable`
            The player tags to add. Could be an Iterable of tags or just a string tag.
        retry_interval : int
            In seconds, how often the client 'checks' for updates. Defaults to 600 (10min)
        """
        if isinstance(tags, str):
            if tags not in self._player_updates:
                self._player_updates.append(tags)
        else:
            self._player_updates.extend(
                n for n in tags if n not in set(self._player_updates)
            )

        if retry_interval < 0:
            raise ValueError("retry_interval must be greater than 0 seconds")

        self._player_retry_interval = retry_interval
        self.start_updates("player")

    def start_updates(self, event_group="all"):
        """Starts an, or all, events.

        .. note::

            This method **must** be called before any events are run.

        Parameters
        -----------
        event_group : str
            The event group to start updates for. Could be ``player``, ``clan``, ``war`` or ``all``.
            Defaults to 'all'

        Example
        --------
        .. code-block:: python3

            client.start_updates('clan')
            # or, for all events:
            client.start_updates('all')

        """
        lookup = {
            "clan": [self._clan_update_event, ["search_clans"]],
            "player": [self._player_update_event, ["search_players"]],
            "war": [
                self._war_update_event,
                ["current_wars", "clan_wars", "league_wars"],
            ],
        }
        if event_group == "all":
            events = lookup.values()
        else:
            events = [lookup[event_group]]

        for event in events:
            event[0].set()
            for cache_type in event[1]:
                self.cache.reset_event_cache(cache_type)

    def stop_updates(self, event_type="all"):
        """Stops an, or all, events.

        .. note::
            This method **must** be called in order to stop any events.

        Parameters
        -----------
        event_type : str
            See :meth:`EventsClient.start_updates` for which string corresponds to events.
            Defaults to 'all'

        Example
        --------
        .. code-block:: python3

            client.stop_updates('clan')
            # or, for all events:
            client.stop_updates('all')

        """

        lookup = {
            "clan": [self._clan_update_event, ["search_clans"]],
            "player": [self._player_update_event, ["search_players"]],
            "war": [
                self._war_update_event,
                ["current_wars", "clan_wars", "league_wars"],
            ],
        }
        if event_type == "all":
            events = lookup.values()
        else:
            events = [lookup[event_type]]

        for event in events:
            event[0].clear()
            for cache_type in event[1]:
                self.cache.reset_event_cache(cache_type)

    async def _dispatch_batch_updates(self, key_name):
        keys = await self.cache.keys("events")
        if not keys:
            return
        events = [n for n in keys if n.startswith(key_name)]

        self.dispatch(
            "{}_batch_updates".format(key_name),
            [await self.cache.pop("events", n) for n in events],
        )

    def _task_callback_check(self, result):
        if not result.done():
            return
        if result.cancelled():
            LOG.info("Task %s was cancelled", str(result))
            return

        exception = result.exception()
        if not exception:
            return

        LOG.warning(
            "Task raised an exception that was unhandled %s. Restarting the task.",
            exception,
        )

        lookup = {
            "clan": self._clan_updater,
            "player": self._player_updater,
            "war": self._war_updater,
        }

        for name, value in self._updater_tasks.items():
            if value != result:
                continue
            self._updater_tasks[name] = self.loop.create_task(lookup[name]())
            self._updater_tasks[name].add_done_callback(self._task_callback_check)

    async def _war_updater(self):
        # pylint: disable=broad-except
        try:
            while self.loop.is_running():
                await self._war_update_event.wait()
                await asyncio.sleep(self._war_retry_interval)
                await self._update_wars()
                await self._dispatch_batch_updates("on_war")
        except asyncio.CancelledError:
            return
        except (Exception, BaseException) as exception:
            await self.on_event_error("on_war_update", exception)
            return await self._war_updater()

    async def _clan_updater(self):
        # pylint: disable=broad-except
        try:
            while self.loop.is_running():
                await self._clan_update_event.wait()
                await asyncio.sleep(self._clan_retry_interval)
                await self._update_clans()
                await self._dispatch_batch_updates("on_clan")
        except asyncio.CancelledError:
            return
        except (Exception, BaseException) as exception:
            await self.on_event_error("on_clan_update", exception)
            return await self._clan_updater()

    async def _player_updater(self):
        # pylint: disable=broad-except
        try:
            while self.loop.is_running():
                await self._player_update_event.wait()
                await asyncio.sleep(self._player_retry_interval)
                await self._update_players()
                await self._dispatch_batch_updates("on_player")
        except asyncio.CancelledError:
            return
        except (Exception, BaseException) as exception:
            await self.on_event_error("on_player_update", exception)
            return await self._player_updater()

    async def _wait_for_state_change(self, state_to_wait_for, war):
        if state_to_wait_for == "inWar":
            to_sleep = war.start_time.seconds_until
        elif state_to_wait_for == "warEnded":
            to_sleep = war.end_time.seconds_until
        else:
            return

        await asyncio.sleep(to_sleep)

        try:
            war = await self.get_current_war(war.clan_tag)
        except Forbidden:
            return

        if war.state == state_to_wait_for:
            self.dispatch("on_war_state_change", state_to_wait_for, war)
            return

        return await self._wait_for_state_change(state_to_wait_for, war)

    def _check_state_task_status(self, clan_tag):
        try:
            states = self._active_state_tasks[clan_tag]
        except KeyError:
            return None, None

        return states.get("inWar"), states.get("warEnded")

    def _add_state_task(self, clan_tag, state, task):
        try:
            self._active_state_tasks[clan_tag][state] = task
        except KeyError:
            self._active_state_tasks[clan_tag] = {state: task}

    def _create_status_tasks(self, cached_war, war):
        if war.state == cached_war.state:
            return

<<<<<<< HEAD
        if war.state not in ["preparation", "inWar", "warEnded"]:
=======
        if war.state == 'preparation':
            self.dispatch('on_war_state_change', 'preparation', war)
            return

        if war.state not in ['inWar', 'warEnded']:
>>>>>>> 77edd7b5
            return

        in_war_task, war_ended_task = self._check_state_task_status(war.clan_tag)

        if not in_war_task or (war.start_time.time != cached_war.start_time.time):
            task = self.loop.create_task(self._wait_for_state_change("inWar", war))
            self._add_state_task(war.clan_tag, "inWar", task)

        if not war_ended_task or (war.end_time.time != cached_war.end_time.time):
<<<<<<< HEAD
            task = self.loop.create_task(self._wait_for_state_change("inWar", war))
            self._add_state_task(war.clan_tag, "warEnded", task)
=======
            task = self.loop.create_task(self._wait_for_state_change('warEnded', war))
            self._add_state_task(war.clan_tag, 'warEnded', task)
>>>>>>> 77edd7b5

    async def _update_wars(self):
        if not self._war_updates:
            return

        async for war in self.get_current_wars(
            self._war_updates, cache=False, update_cache=False
        ):
            cached_war = await self.cache.get("current_wars", war.clan_tag)
            if not cached_war:
                await self.cache.set("current_wars", war.clan_tag, war)
                continue

            if war == cached_war:
                continue

            self.dispatch("on_war_update", cached_war, war)

            self._create_status_tasks(cached_war, war)

            if not war.opponent:
                await self.cache.set('current_wars', war.clan_tag, war)
                # if there are no opponent next line will raise Attribute error..
                # we've just entered prep - this probably needs a rewrite.
                continue

            if not war.iterattacks:
                await self.cache.set("current_wars", war.clan_tag, war)
                # if there are no attacks next line will raise Attribute error..
                # we're not in war anymore anyway
                continue

            if not cached_war.iterattacks:
                new_attacks = war.attacks
            else:
                new_attacks = [
                    n for n in war.iterattacks if n not in set(cached_war.iterattacks)
                ]

            for attack in new_attacks:
                self.dispatch("on_war_attack", attack, war)

            await self.cache.set("current_wars", war.clan_tag, war)

    async def _update_players(self):
        # pylint: disable=too-many-locals, too-many-branches, too-many-statements
        if not self._player_updates:
            return

        async for player in self.get_players(
            self._player_updates, cache=False, update_cache=False
        ):
            cached_player = await self.cache.get("search_players", player.tag)
            if not cached_player:
                await self.cache.set("search_players", player.tag, player)
                continue

            if player == cached_player:
                continue

            self.dispatch("on_player_update", cached_player, player)

            # name
            if player.name != cached_player.name:
                self.dispatch(
                    "on_player_name_change", cached_player.name, player.name, player
                )

            # town/builder halls
            if player.town_hall != cached_player.town_hall:
                self.dispatch(
                    "on_player_townhall_upgrade",
                    cached_player.town_hall,
                    player.town_hall,
                    player,
                )
            if player.builder_hall != cached_player.builder_hall:
                self.dispatch(
                    "on_player_builderhall_upgrade",
                    cached_player.builder_hall,
                    player.builder_hall,
                    player,
                )

            # best trophies/versus/war stars
            if player.best_trophies != cached_player.best_trophies:
                self.dispatch(
                    "on_player_best_trophies_change",
                    cached_player.best_trophies,
                    player.best_trophies,
                    player,
                )
            if player.best_versus_trophies != cached_player.best_versus_trophies:
                self.dispatch(
                    "on_player_best_versus_trophies_change",
                    cached_player.best_versus_trophies,
                    player.best_versus_trophies,
                    player,
                )
            if player.war_stars != cached_player.war_stars:
                self.dispatch(
                    "on_player_war_stars_change",
                    cached_player.war_stars,
                    player.war_stars,
                    player,
                )

            # attacks win/defense/versus
            if player.attack_wins != cached_player.attack_wins:
                self.dispatch(
                    "on_player_attack_wins_change",
                    cached_player.attack_wins,
                    player.attack_wins,
                    player,
                )
            if player.defense_wins != cached_player.defense_wins:
                self.dispatch(
                    "on_player_defense_wins_change",
                    cached_player.defense_wins,
                    player.defense_wins,
                    player,
                )
            if player.versus_attacks_wins != cached_player.versus_attacks_wins:
                self.dispatch(
                    "on_player_versus_attacks_change",
                    cached_player.versus_attacks_wins,
                    player.versus_attacks_wins,
                    player,
                )

            # trophies + league
            if player.trophies != cached_player.trophies:
                self.dispatch(
                    "on_player_trophies_change",
                    cached_player.trophies,
                    player.trophies,
                    player,
                )
            if player.league != cached_player.league:
                self.dispatch(
                    "on_player_league_change",
                    cached_player.league,
                    player.league,
                    player,
                )

            # clan stuff: role, donations, received, rank and prev. rank
            if player.role != cached_player.role:
                self.dispatch(
                    "on_player_role_change", cached_player.role, player.role, player
                )
            if player.donations != cached_player.donations:
                self.dispatch(
                    "on_player_donations_change",
                    cached_player.donations,
                    player.donations,
                    player,
                )
            if player.received != cached_player.received:
                self.dispatch(
                    "on_player_received_change",
                    cached_player.received,
                    player.received,
                    player,
                )
            if player.clan_rank != cached_player.clan_rank:
                self.dispatch(
                    "on_player_clan_rank_change",
                    cached_player.clan_rank,
                    player.clan_rank,
                    player,
                )
            if player.clan_previous_rank != cached_player.clan_previous_rank:
                self.dispatch(
                    "on_player_clan_previous_rank_change",
                    cached_player.clan_previous_rank,
                    player.clan_previous_rank,
                    player,
                )

            # more clan stuff
            clan = player.clan
            cached_clan = cached_player.clan

            if not clan and not cached_clan:
                continue
            if not clan and cached_clan:
                self.dispatch("on_player_clan_leave", cached_clan, player)
            elif not cached_clan and clan:
                self.dispatch("on_player_clan_join", clan, player)
            elif clan.tag != cached_clan.tag:
                self.dispatch("on_player_clan_leave", cached_clan, player)
                self.dispatch("on_player_clan_join", clan, player)

            if clan and cached_clan:
                if clan.tag != cached_clan.tag:
                    continue

                if clan.level != cached_clan.level:
                    self.dispatch(
                        "on_player_clan_level_change",
                        cached_clan.level,
                        clan.level,
                        clan,
                        player,
                    )

                if clan.badge != cached_clan.badge:
                    self.dispatch(
                        "on_player_clan_badge_change",
                        cached_clan.badge,
                        clan.badge,
                        clan,
                        player,
                    )

            achievement_updates = (
                n
                for n in player.achievements
                if n not in set(cached_player.achievements)
            )
            troop_upgrades = (
                n for n in player.troops if n not in set(cached_player.troops)
            )
            spell_upgrades = (
                n for n in player.spells if n not in set(cached_player.spells)
            )
            hero_upgrades = (
                n for n in player.heroes if n not in set(cached_player.heroes)
            )

            for achievement in achievement_updates:
                old_achievement = get(cached_player.achievements, name=achievement.name)
                self.dispatch(
                    "on_player_achievement_change", old_achievement, achievement, player
                )

            for troop in troop_upgrades:
                old_troop = get(cached_player.troops, name=troop.name)
                self.dispatch("on_player_troop_upgrade", old_troop, troop, player)

            for spell in spell_upgrades:
                old_spell = get(cached_player.spells, name=spell.name)
                self.dispatch("on_player_spell_upgrade", old_spell, spell, player)

            for hero in hero_upgrades:
                old_hero = get(cached_player.heroes, name=hero.name)
                self.dispatch("on_player_hero_upgrade", old_hero, hero, player)

    async def _update_clans(self):
        # pylint: disable=too-many-branches
        if not self._clan_updates:
            return

        async for clan in self.get_clans(
            self._clan_updates, cache=False, update_cache=False
        ):
            cached_clan = await self.cache.get("search_clans", clan.tag)
            if not cached_clan:
                await self.cache.set("search_clans", clan.tag, clan)
                continue

            if clan == cached_clan:
                continue

            self.dispatch("on_clan_update", cached_clan, clan)

            if clan.member_count != cached_clan.member_count:
                new_members = [
                    n
                    for n in clan.members
                    if n.tag not in set(n.tag for n in cached_clan.members)
                ]
                for mem_join in new_members:
                    self.dispatch("on_clan_member_join", mem_join, clan)

                old_members = [
                    n
                    for n in cached_clan.members
                    if n.tag not in set(n.tag for n in clan.members)
                ]
                for mem_left in old_members:
                    self.dispatch("on_clan_member_leave", mem_left, clan)

            if clan.members != cached_clan.members:
                await self._update_clan_members(cached_clan, clan)

            # settings
            if clan.level != cached_clan.level:
                self.dispatch(
                    "on_clan_level_change", cached_clan.level, clan.level, clan
                )
            if clan.description != cached_clan.description:
                self.dispatch(
                    "on_clan_description_change",
                    cached_clan.description,
                    clan.description,
                    clan,
                )
            if clan.public_war_log != cached_clan.public_war_log:
                self.dispatch(
                    "on_clan_public_war_log_change",
                    cached_clan.public_war_log,
                    clan.public_war_log,
                    clan,
                )
            if clan.type != cached_clan.type:
                self.dispatch("on_clan_type_change", cached_clan.type, clan.type, clan)
            if clan.badge != cached_clan.badge:
                self.dispatch(
                    "on_clan_badge_change", cached_clan.badge, clan.badge, clan
                )
            if clan.required_trophies != cached_clan.required_trophies:
                self.dispatch(
                    "on_clan_required_trophies_change",
                    cached_clan.required_trophies,
                    clan.required_trophies,
                    clan,
                )
            if clan.war_frequency != cached_clan.war_frequency:
                self.dispatch(
                    "on_clan_war_frequency_change",
                    cached_clan.war_frequency,
                    clan.war_frequency,
                    clan,
                )

            # war win/loss/tie/streak
            if clan.war_win_streak != cached_clan.war_win_streak:
                self.dispatch(
                    "on_clan_war_win_streak_change",
                    cached_clan.war_win_streak,
                    clan.war_win_streak,
                    clan,
                )
            if clan.war_wins != cached_clan.war_wins:
                self.dispatch(
                    "on_clan_war_win_change", cached_clan.war_wins, clan.war_wins, clan
                )
            if clan.war_ties != cached_clan.war_ties:
                self.dispatch(
                    "on_clan_war_tie_change", cached_clan.war_ties, clan.war_ties, clan
                )
            if clan.war_losses != cached_clan.war_losses:
                self.dispatch(
                    "on_clan_war_loss_change",
                    cached_clan.war_losses,
                    clan.war_losses,
                    clan,
                )

            await self.cache.set("search_clans", clan.tag, clan)

    async def _update_clan_members(self, cached_clan, clan):
        members = [n for n in clan.members if n != cached_clan.get_member(tag=n.tag)]
        for member in members:
            cached_member = cached_clan.get_member(tag=member.tag)
            if not cached_member:
                continue

            if member.name != cached_member.name:
                self.dispatch(
                    "on_clan_member_name_change",
                    cached_member.name,
                    member.name,
                    member,
                    clan,
                )
            if member.donations != cached_member.donations:
                self.dispatch(
                    "on_clan_member_donation",
                    cached_member.donations,
                    member.donations,
                    member,
                    clan,
                )
            if member.received != cached_member.received:
                self.dispatch(
                    "on_clan_member_received",
                    cached_member.received,
                    member.received,
                    member,
                    clan,
                )
            if member.trophies != cached_member.trophies:
                self.dispatch(
                    "on_clan_member_trophies_change",
                    cached_member.trophies,
                    member.trophies,
                    member,
                    clan,
                )
            if member.versus_trophies != cached_member.versus_trophies:
                self.dispatch(
                    "on_clan_member_versus_trophies_change",
                    cached_member.versus_trophies,
                    member.versus_trophies,
                    member,
                    clan,
                )
            if member.role != cached_member.role:
                self.dispatch(
                    "on_clan_member_role_change",
                    cached_member.role,
                    member.role,
                    member,
                    clan,
                )
            if member.clan_rank != cached_member.clan_rank:
                self.dispatch(
                    "on_clan_member_rank_change",
                    cached_member.clan_rank,
                    member.clan_rank,
                    member,
                    clan,
                )
            if member.exp_level != cached_member.exp_level:
                self.dispatch(
                    "on_clan_member_level_change",
                    cached_member.exp_level,
                    member.exp_level,
                    member,
                    clan,
                )
            if member.league != cached_member.league:
                self.dispatch(
                    "on_clan_member_league_change",
                    cached_member.league,
                    member.league,
                    member,
                    clan,
                )<|MERGE_RESOLUTION|>--- conflicted
+++ resolved
@@ -536,15 +536,11 @@
         if war.state == cached_war.state:
             return
 
-<<<<<<< HEAD
-        if war.state not in ["preparation", "inWar", "warEnded"]:
-=======
-        if war.state == 'preparation':
-            self.dispatch('on_war_state_change', 'preparation', war)
-            return
-
-        if war.state not in ['inWar', 'warEnded']:
->>>>>>> 77edd7b5
+        if war.state == "preparation":
+            self.dispatch("on_war_state_change", "preparation", war)
+            return
+
+        if war.state not in ["inWar", "warEnded"]:
             return
 
         in_war_task, war_ended_task = self._check_state_task_status(war.clan_tag)
@@ -554,13 +550,8 @@
             self._add_state_task(war.clan_tag, "inWar", task)
 
         if not war_ended_task or (war.end_time.time != cached_war.end_time.time):
-<<<<<<< HEAD
-            task = self.loop.create_task(self._wait_for_state_change("inWar", war))
+            task = self.loop.create_task(self._wait_for_state_change("warEnded", war))
             self._add_state_task(war.clan_tag, "warEnded", task)
-=======
-            task = self.loop.create_task(self._wait_for_state_change('warEnded', war))
-            self._add_state_task(war.clan_tag, 'warEnded', task)
->>>>>>> 77edd7b5
 
     async def _update_wars(self):
         if not self._war_updates:
@@ -582,7 +573,7 @@
             self._create_status_tasks(cached_war, war)
 
             if not war.opponent:
-                await self.cache.set('current_wars', war.clan_tag, war)
+                await self.cache.set("current_wars", war.clan_tag, war)
                 # if there are no opponent next line will raise Attribute error..
                 # we've just entered prep - this probably needs a rewrite.
                 continue
