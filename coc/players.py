# -*- coding: utf-8 -*-

"""
MIT License

Copyright (c) 2019 mathsman5133

Permission is hereby granted, free of charge, to any person obtaining a copy
of this software and associated documentation files (the "Software"), to deal
in the Software without restriction, including without limitation the rights
to use, copy, modify, merge, publish, distribute, sublicense, and/or sell
copies of the Software, and to permit persons to whom the Software is
furnished to do so, subject to the following conditions:

The above copyright notice and this permission notice shall be included in all
copies or substantial portions of the Software.

THE SOFTWARE IS PROVIDED "AS IS", WITHOUT WARRANTY OF ANY KIND, EXPRESS OR
IMPLIED, INCLUDING BUT NOT LIMITED TO THE WARRANTIES OF MERCHANTABILITY,
FITNESS FOR A PARTICULAR PURPOSE AND NONINFRINGEMENT. IN NO EVENT SHALL THE
AUTHORS OR COPYRIGHT HOLDERS BE LIABLE FOR ANY CLAIM, DAMAGES OR OTHER
LIABILITY, WHETHER IN AN ACTION OF CONTRACT, TORT OR OTHERWISE, ARISING FROM,
OUT OF OR IN CONNECTION WITH THE SOFTWARE OR THE USE OR OTHER DEALINGS IN THE
SOFTWARE.

"""

from collections import OrderedDict

<<<<<<< HEAD
from .miscmodels import (
    EqualityComparable,
    try_enum,
    Achievement,
    Troop,
    Hero,
    Spell,
    League,
    Label,
)
from .enums import HERO_ORDER, BUILDER_TROOPS_ORDER, HOME_TROOP_ORDER, SPELL_ORDER
=======
from .miscmodels import EqualityComparable, try_enum, Achievement, Troop, Hero, Spell, League, Label
from .enums import HERO_ORDER, BUILDER_TROOPS_ORDER, HOME_TROOP_ORDER, SPELL_ORDER, LabelType
>>>>>>> 77edd7b5
from .utils import maybe_sort


class Player(EqualityComparable):
    """Represents the most stripped down version of a player.
    All other player classes inherit this.


    Attributes
    ------------
    tag:
        :class:`str` - The clan tag
    name:
        :class:`str` - The clan name
    """

    __slots__ = ("name", "tag", "_data")

    def __init__(self, data):
        self._data = data
        self.name = data["name"]
        self.tag = data["tag"]

    def __str__(self):
        return self.name

    def __repr__(self):
        attrs = [("tag", self.tag), ("name", self.name)]
        return "<%s %s>" % (
            self.__class__.__name__,
            " ".join("%s=%r" % t for t in attrs),
        )

    @property
    def share_link(self):
        """:class:`str` - A formatted link to open the player in-game
        """
        return "https://link.clashofclans.com/en?action=OpenPlayerProfile&tag=%23{}".format(
            self.tag.strip("#")
        )


class BasicPlayer(Player):
    """Represents a Basic Player that the API returns.
    Depending on which method calls this, some attributes may
    be ``None``.

    This class inherits :class:`Player`, and thus all attributes
    of :class:`Player` can be expected to be present.

    Attributes
    -----------
    clan:
        :class:`Basic Clan` - The clan the member belongs to. May be ``None``
    exp_level:
        :class:`int` - The player's experience level.
    trophies:
        :class:`int` - The player's trophy count.
    versus_trophies:
        :class:`int` - The player's versus trophy count.
    clan_rank:
        :class:`int` - The members clan rank
    clan_previous_rank
        :class:`int` - The members clan rank last season
    league_rank:
        :class:`int` - The player's current rank in their league for this season
    donations:
        :class:`int` - The members current donation count
    received:
        :class:`int` - The member's current donation received count
    attack_wins:
        :class:`int` - The players current attack wins for this season
    defense_wins:
        :class:`int` - The players current defense wins for this season
    """

    __slots__ = (
        "_http",
        "clan",
        "exp_level",
        "trophies",
        "versus_trophies",
        "clan_rank",
        "clan_previous_rank",
        "league_rank",
        "donations",
        "received",
        "attack_wins",
        "defense_wins",
    )

    def __init__(self, data, http, clan=None):
        # pylint: disable=cyclic-import, import-outside-toplevel
        super(BasicPlayer, self).__init__(data)
        self._http = http

        self.clan = clan
        self.exp_level = data.get("expLevel")
        self.trophies = data.get("trophies")
        self.versus_trophies = data.get("versusTrophies")
        self.clan_rank = data.get("clanRank")
        self.clan_previous_rank = data.get("clanRank")
        self.league_rank = data.get("rank")
        self.donations = data.get("donations")
        self.received = data.get("donationsReceived")
        self.attack_wins = data.get("attackWins")
        self.defense_wins = data.get("defenseWins")

        if not self.clan:
            cdata = data.get("clan")
            if cdata:
                from .clans import BasicClan  # hack because circular imports

                self.clan = BasicClan(data=cdata, http=http)

    @property
    def league(self, default=None):
        """:class:`League`: The player's current league.

        Pass in a default value to return if no league is found (the player is 'Unranked').
        """
        return try_enum(
            League, self._data.get("league"), default=default, http=self._http
        )

    @property
    def role(self):
        """:class:`str`: The members role in the clan - member, elder, etc."""
        role = self._data.get("role")
        if role == "admin":
            return "elder"
        return role


class WarMember(Player):
    """Represents a War Member that the API returns.
    Depending on which method calls this, some attributes may
    be ``None``.

    This class inherits :class:`Player`, and thus all attributes
    of :class:`Player` can be expected to be present.


    Attributes
    -----------
    town_hall:
        :class:`int` - The members TH level
    map_position:
        :class:`int` - The members map position this war
    war:
        :class:`War` - The war this member belongs to
    clan:
        :class:`WarClan` - The war clan this member belongs to.
    """

    __slots__ = ("town_hall", "map_position", "war", "clan")

    def __init__(self, data, war, clan):
        super(WarMember, self).__init__(data)

        self.war = war
        self.clan = clan

        self.town_hall = data.get("townhallLevel")
        self.map_position = data.get("mapPosition")

    def _get_attacks(self):
        # pylint: disable=import-outside-toplevel
        from .wars import WarAttack  # hack because circular imports

        return iter(
            WarAttack(data=adata, war=self.war, member=self)
            for adata in self._data.get("attacks", [])
        )

    @property
    def iterattacks(self, sort: bool = True):
        """|iter|

        Returns an iterable of :class:`WarAttack`: the member's attacks this war
        """
        return maybe_sort(self._get_attacks(), sort, itr=True)

    @property
    def attacks(self, sort: bool = True):
        """List[:class:`WarAttack`]: The member's attacks this war. Could be an empty list
        """
        return maybe_sort(self._get_attacks(), sort)

    @property
    def iterdefenses(self):
        """|iter|

        Returns an iterable of :class:`WarAttack`: the member's defenses this war
        """
        # TODO: efficient way of doing this
        return filter(
            lambda o: o.defender_tag == self.tag, self.war.opponent.iterattacks
        )

    @property
    def defenses(self):
        """List[:class:`WarAttack`]: The member's defenses this war. Could be an empty list
        """
        return list(self.iterattacks)

    @property
    def is_opponent(self):
        """Bool: Indicates whether the member is from the opponent clan or not."""
        return self.clan.tag == self.war.opponent.tag


class SearchPlayer(BasicPlayer):
    """Represents a Searched Player that the API returns.
    Depending on which method calls this, some attributes may
    be ``None``.

    This class inherits both :class:`Player` and :class:`BasicPlayer`,
    and thus all attributes of these classes can be expected to be present

    Attributes
    -----------
    best_trophies:
        :class:`int` - The players top trophy count
    best_versus_trophies:
        :class:`int` - The players top versus trophy count
    war_stars:
        :class:`int` - The players war star count
    town_hall:
        :class:`int` - The players TH level
    builder_hall:
        :class:`int` - The players BH level
    versus_attacks_wins:
        :class:`int` - The players total BH wins
    """

    __slots__ = (
        "best_trophies",
        "war_stars",
        "town_hall",
        "builder_hall",
        "best_versus_trophies",
        "versus_attacks_wins",
    )

    def __init__(self, *, data, http):
        # pylint: disable=import-outside-toplevel
        super(SearchPlayer, self).__init__(data=data, http=http)

        from .clans import Clan  # hack because circular imports

        self.clan = try_enum(Clan, data.get("clan"), http=http)
        self.best_trophies = data.get("bestTrophies")
        self.war_stars = data.get("warStars")
        self.town_hall = data.get("townHallLevel")
        self.builder_hall = data.get("builderHallLevel", 0)
        self.best_versus_trophies = data.get("bestVersusTrophies")
        self.versus_attacks_wins = data.get("versusBattleWins")

    @property
    def iterlabels(self):
        """|iter|

        Returns an iterable of :class:`Label`: the player's labels.
        """
        return iter(
<<<<<<< HEAD
            Label(data=ldata, http=self._http) for ldata in self._data.get("labels", [])
=======
            Label(data=ldata, http=self._http, label_type=LabelType.player) for ldata in self._data.get('labels', [])
>>>>>>> 77edd7b5
        )

    @property
    def labels(self):
        """List[:class:`Label`]: List of the player's labels."""
        return list(self.iterlabels)

    @property
    def iterachievements(self):
        """|iter|

        Returns an iterable of :class:`Achievement`: the player's achievements.
        """
        return iter(
            Achievement(data=adata, player=self)
            for adata in self._data.get("achievements", [])
        )

    @property
    def achievements(self):
        """List[:class:`Achievement`]: List of the player's achievements
        """
        return list(self.iterachievements)

    @property
    def troops(self):
        """List[:class:`Troop`]: List of the player's troops
        """
        return [
            Troop(data=sdata, player=self) for sdata in self._data.get("troops", [])
        ]

    @property
    def heroes(self):
        """List[:class:`Hero`]: List of the player's heroes
        """
        return [Hero(data=hdata, player=self) for hdata in self._data.get("heroes", [])]

    @property
    def spells(self):
        """List[:class:`Spell`]: List of the player's spells
        """
        return [
            Spell(data=sdata, player=self) for sdata in self._data.get("spells", [])
        ]

    @property
    def achievements_dict(self, attr="name"):
        """:class:`dict` - {name: :class:`Achievement`} A dict of achievements by name.

        Pass in an attribute of :class:`Achievement` to get that attribute as the key
        """
        return {getattr(m, attr): m for m in self.iterachievements}

    @property
    def home_troops_dict(self, attr="name"):
        """:class:`dict` - {name: :class:`Troop`}: A dict of home base troops by name.

        Pass in an attribute of :class:`Troop` to get that attribute as the key
        """
        return {getattr(m, attr): m for m in self.troops if m.is_home_base}

    @property
    def builder_troops_dict(self, attr="name"):
        """:class:`dict` - {name: :class:`Troop`}: A dict of builder base troops by name.

        Pass in an attribute of :class:`Troop` to get that attribute as the key
        """
        return {getattr(m, attr): m for m in self.troops if m.is_builder_base}

    @property
    def heroes_dict(self, attr="name"):
        """:class:`dict` - {name: :class:`Hero`}: A dict of heroes by name.

        Pass in an attribute of :class:`Hero` to get that attribute as the key
        """
        return {getattr(m, attr): m for m in self.heroes}

    @property
    def spells_dict(self, attr="name"):
        """:class:`dict` - {name: :class:`Spell`}: A dict of spells by name.

        Pass in an attribute of :class:`Spell` to get that attribute as the key
        """
        return {getattr(m, attr): m for m in self.spells}

    @property
    def ordered_home_troops(self):
        """:class:`collections.OrderedDict` - An ordered dict of troops by name.

        This will return troops in the order found in both barracks and labatory in-game.
        """
        key_order = {k: v for v, k in enumerate(HOME_TROOP_ORDER)}
        return OrderedDict(
            sorted(self.home_troops_dict.items(), key=lambda i: key_order.get(i[0]))
        )

    @property
    def ordered_builder_troops(self):
        """:class:`collections.OrderedDict` - An ordered dict of home base troops by name.

        This will return troops in the order found in both barracks and labatory in-game.
        """
        key_order = {k: v for v, k in enumerate(BUILDER_TROOPS_ORDER)}
        return OrderedDict(
            sorted(self.builder_troops_dict.items(), key=lambda i: key_order.get(i[0]))
        )

    @property
    def ordered_spells(self):
        """:class:`collections.OrderedDict` - An ordered dict of spells by name.

        This will return spells in the order found in both spell factory and labatory in-game.
        """
        key_order = {k: v for v, k in enumerate(SPELL_ORDER)}
        return OrderedDict(
            sorted(self.spells_dict.items(), key=lambda i: key_order.get(i[0]))
        )

    @property
    def ordered_heroes(self):
        """:class:`collections.OrderedDict` - An ordered dict of heroes by name.

        This will return heroes in the order found in the labatory in-game.
        """
        key_order = {k: v for v, k in enumerate(HERO_ORDER)}
        return OrderedDict(
            sorted(self.heroes_dict.items(), key=lambda i: key_order.get(i[0]))
        )


class LeaguePlayer(EqualityComparable):
    """Represents a Clash of Clans League Player

    Attributes
    -----------
    tag:
        :class:`str` - The player's tag
    name:
        :class:`str` - The player's name
    town_hall:
        :class:`int` - The player's town hall level"""

    __slots__ = ("tag", "name", "town_hall", "_data")

    def __str__(self):
        return self.name

    def __repr__(self):
        attrs = [("tag", self.tag), ("name", self.name), ("town_hall", self.town_hall)]
        return "<%s %s>" % (
            self.__class__.__name__,
            " ".join("%s=%r" % t for t in attrs),
        )

    def __init__(self, *, data):
        self._data = data

        self.tag = data.get("tag")
        self.name = data.get("name")
        self.town_hall = data.get("townHallLevel")

    @property
    def share_link(self):
        """:class:`str` - A formatted link to open the player in-game"""
        return "https://link.clashofclans.com/en?action=OpenPlayerProfile&tag=%23{}".format(
            self.tag.strip("#")
        )


class LeagueRankedPlayer(BasicPlayer):
    """Represents a Clash of Clans League Ranked Player.
    Note that league season information is available only for Legend League.

    This class inherits both :class:`Player` and :class:`BasicPlayer`,
    and thus all attributes of these classes can be expected to be present.


    Attributes
    -----------
    rank:
        :class:`int` - The players rank in their league for this season
    """

    __slots__ = ("rank",)

    def __init__(self, *, data, http):
        self.rank = data.get("rank")
        super(LeagueRankedPlayer, self).__init__(data=data, http=http)<|MERGE_RESOLUTION|>--- conflicted
+++ resolved
@@ -27,7 +27,6 @@
 
 from collections import OrderedDict
 
-<<<<<<< HEAD
 from .miscmodels import (
     EqualityComparable,
     try_enum,
@@ -37,12 +36,9 @@
     Spell,
     League,
     Label,
+    LabelType,
 )
 from .enums import HERO_ORDER, BUILDER_TROOPS_ORDER, HOME_TROOP_ORDER, SPELL_ORDER
-=======
-from .miscmodels import EqualityComparable, try_enum, Achievement, Troop, Hero, Spell, League, Label
-from .enums import HERO_ORDER, BUILDER_TROOPS_ORDER, HOME_TROOP_ORDER, SPELL_ORDER, LabelType
->>>>>>> 77edd7b5
 from .utils import maybe_sort
 
 
@@ -309,11 +305,7 @@
         Returns an iterable of :class:`Label`: the player's labels.
         """
         return iter(
-<<<<<<< HEAD
-            Label(data=ldata, http=self._http) for ldata in self._data.get("labels", [])
-=======
-            Label(data=ldata, http=self._http, label_type=LabelType.player) for ldata in self._data.get('labels', [])
->>>>>>> 77edd7b5
+            Label(data=ldata, http=self._http, label_type=LabelType.player) for ldata in self._data.get("labels", [])
         )
 
     @property
